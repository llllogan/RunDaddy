--- conflicted
+++ resolved
@@ -46,27 +46,6 @@
     var body: some View {
         NavigationStack {
             List {
-<<<<<<< HEAD
-                ForEach(runs) { run in
-                    NavigationLink {
-                        RunDetailView(run: run)
-                    } label: {
-                        VStack(alignment: .leading, spacing: 4) {
-                            Text(runTitle(for: run))
-                                .font(.headline)
-                            Text(runSubtitle(for: run))
-                                .font(.caption)
-                                .foregroundStyle(.secondary)
-                        }
-                    }
-                    .swipeActions {
-                        Button(role: .destructive) {
-                            haptics.destructiveActionTap()
-                            runPendingDeletion = run
-                            isConfirmingDeletion = true
-                        } label: {
-                            Label("Delete", systemImage: "trash")
-=======
                 if runSections.isEmpty {
                     ContentUnavailableView("No runs yet",
                                             systemImage: "tray",
@@ -96,7 +75,6 @@
                                     }
                                 }
                             }
->>>>>>> bd314166
                         }
                     }
                 }

--- conflicted
+++ resolved
@@ -13,19 +13,11 @@
     var onLogout: () -> Void
 
     var body: some View {
-        RunHistoryView()
-            .safeAreaInset(edge: .bottom) {
-                if sessionController.hasActiveSession {
-                    PackingSessionBar()
-                        .padding(.horizontal, 16)
-                        .padding(.vertical, 12)
-                        .background(.ultraThinMaterial)
-                        .clipShape(RoundedRectangle(cornerRadius: 16, style: .continuous))
-                        .padding(.horizontal, 16)
-                        .padding(.bottom, 8)
-                }
-<<<<<<< HEAD
-=======
+        TabView {
+            RunHistoryView()
+                .tabItem {
+                    Label("Runs", systemImage: "figure.run")
+                }
 
             MachinesView()
                 .tabItem {
@@ -44,7 +36,16 @@
                 PackingSessionBar()
             } else {
                 Text("Not currently packing")
->>>>>>> 123c9175
+            }
+        }
+        .sheet(isPresented: $sessionController.isSheetPresented,
+               onDismiss: { sessionController.minimizeSession() }) {
+            Group {
+                if let viewModel = sessionController.activeViewModel {
+                    PackingSessionView(viewModel: viewModel, controller: sessionController)
+                } else {
+                    EmptyView()
+                }
             }
             .sheet(isPresented: $sessionController.isSheetPresented,
                    onDismiss: { sessionController.minimizeSession() }) {
